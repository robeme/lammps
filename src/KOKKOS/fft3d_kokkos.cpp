// clang-format off
/* ----------------------------------------------------------------------
   LAMMPS - Large-scale Atomic/Molecular Massively Parallel Simulator
   https://www.lammps.org/, Sandia National Laboratories
   LAMMPS development team: developers@lammps.org

   Copyright (2003) Sandia Corporation.  Under the terms of Contract
   DE-AC04-94AL85000 with Sandia Corporation, the U.S. Government retains
   certain rights in this software.  This software is distributed under
   the GNU General Public License.

   See the README file in the top-level LAMMPS directory.
------------------------------------------------------------------------- */

/* ----------------------------------------------------------------------
   Contributing authors: Stan Moore (SNL), Sam Mish (U.C. Davis), Nick Hagerty (ORNL)
------------------------------------------------------------------------- */

#include "fft3d_kokkos.h"

#include "error.h"
#include "kokkos.h"
#include "remap_kokkos.h"

#include <cmath>

using namespace LAMMPS_NS;

/* ---------------------------------------------------------------------- */

template<class DeviceType>
FFT3dKokkos<DeviceType>::FFT3dKokkos(LAMMPS *lmp, MPI_Comm comm, int nfast, int nmid, int nslow,
             int in_ilo, int in_ihi, int in_jlo, int in_jhi,
             int in_klo, int in_khi,
             int out_ilo, int out_ihi, int out_jlo, int out_jhi,
             int out_klo, int out_khi,
             int scaled, int permute, int *nbuf, int usecollective,
             int usegpu_aware) :
  Pointers(lmp)
{
  int nthreads = lmp->kokkos->nthreads;

#if defined(LMP_KOKKOS_GPU)
  int ngpus = lmp->kokkos->ngpus;
  ExecutionSpace execution_space = ExecutionSpaceFromDevice<DeviceType>::space;

#if defined(FFT_KOKKOS_MKL_GPU)
  if (ngpus > 0 && execution_space == Host)
    lmp->error->all(FLERR,"Cannot use the MKL library with Kokkos on the host CPUs in a GPU build");
#elif defined(FFT_KOKKOS_MKL)
  if (ngpus > 0 && execution_space == Device)
    lmp->error->all(FLERR,"Cannot use the MKL library with Kokkos on GPUs");
#elif defined(FFT_KOKKOS_FFTW3)
  if (ngpus > 0 && execution_space == Device)
    lmp->error->all(FLERR,"Cannot use the FFTW library with Kokkos on GPUs");
#elif defined(FFT_KOKKOS_NVPL)
  if (ngpus > 0 && execution_space == Device)
    lmp->error->all(FLERR,"Cannot use the NVPL FFT library with Kokkos on GPUs");
#elif defined(FFT_KOKKOS_CUFFT)
  if (ngpus > 0 && execution_space == Host)
    lmp->error->all(FLERR,"Cannot use the cuFFT library with Kokkos on the host CPUs");
#elif defined(FFT_KOKKOS_HIPFFT)
  if (ngpus > 0 && execution_space == Host)
    lmp->error->all(FLERR,"Cannot use the hipFFT library with Kokkos on the host CPUs");

#elif defined(FFT_KOKKOS_KISS)
  // The compiler can't statically determine the stack size needed for
  //  recursive function calls in KISS FFT and the default per-thread
  //  stack size on GPUs needs to be increased to prevent stack overflows
  //  for reasonably sized FFTs
  #if defined (KOKKOS_ENABLE_CUDA)
    size_t stack_size;
    cudaDeviceGetLimit(&stack_size,cudaLimitStackSize);
    if (stack_size < 2048)
      cudaDeviceSetLimit(cudaLimitStackSize,2048);
  #endif
#endif

#endif

  plan = fft_3d_create_plan_kokkos(comm,nfast,nmid,nslow,
                            in_ilo,in_ihi,in_jlo,in_jhi,in_klo,in_khi,
                            out_ilo,out_ihi,out_jlo,out_jhi,out_klo,out_khi,
                            scaled,permute,nbuf,usecollective,nthreads,usegpu_aware);
  if (plan == nullptr) error->one(FLERR,"Could not create 3d FFT plan");
}

/* ---------------------------------------------------------------------- */

template<class DeviceType>
FFT3dKokkos<DeviceType>::~FFT3dKokkos()
{
  fft_3d_destroy_plan_kokkos(plan);
}

/* ---------------------------------------------------------------------- */

template<class DeviceType>
void FFT3dKokkos<DeviceType>::compute(typename FFT_AT::t_FFT_SCALAR_1d d_in, typename FFT_AT::t_FFT_SCALAR_1d d_out, int flag)
{
  typename FFT_AT::t_FFT_DATA_1d d_in_data((FFT_KOKKOS_DATA_POINTER)d_in.data(),d_in.size()/2);
  typename FFT_AT::t_FFT_DATA_1d d_out_data((FFT_KOKKOS_DATA_POINTER)d_out.data(),d_out.size()/2);

  fft_3d_kokkos(d_in_data,d_out_data,flag,plan);
}

/* ---------------------------------------------------------------------- */

template<class DeviceType>
void FFT3dKokkos<DeviceType>::timing1d(typename FFT_AT::t_FFT_SCALAR_1d d_in, int nsize, int flag)
{
  typename FFT_AT::t_FFT_DATA_1d d_in_data((FFT_KOKKOS_DATA_POINTER)d_in.data(),d_in.size()/2);

  fft_3d_1d_only_kokkos(d_in_data,nsize,flag,plan);
}

/* ----------------------------------------------------------------------
   Data layout for 3d FFTs:

   data set of Nfast x Nmid x Nslow elements is owned by P procs
   on input, each proc owns a subsection of the elements
   on output, each proc will own a (possibly different) subsection
   my subsection must not overlap with any other proc's subsection,
     i.e. the union of all proc's input (or output) subsections must
     exactly tile the global Nfast x Nmid x Nslow data set
   when called from C, all subsection indices are
     C-style from 0 to N-1 where N = Nfast or Nmid or Nslow
   when called from F77, all subsection indices are
     F77-style from 1 to N where N = Nfast or Nmid or Nslow
   a proc can own 0 elements on input or output
     by specifying hi index < lo index
   on both input and output, data is stored contiguously on a processor
     with a fast-varying, mid-varying, and slow-varying index
------------------------------------------------------------------------- */

/* ----------------------------------------------------------------------
   Perform 3d FFT

   Arguments:
   in           starting address of input data on this proc
   out          starting address of where output data for this proc
                  will be placed (can be same as in)
   flag         1 for forward FFT, -1 for backward FFT
   plan         plan returned by previous call to fft_3d_create_plan
------------------------------------------------------------------------- */

template<class DeviceType>
struct norm_functor {
public:
  typedef DeviceType device_type;
  typedef FFTArrayTypes<DeviceType> FFT_AT;
  typename FFT_AT::t_FFT_DATA_1d_um d_out;
  int norm;

  norm_functor(typename FFT_AT::t_FFT_DATA_1d &d_out_, int norm_):
    d_out(d_out_),norm(norm_) {}

  KOKKOS_INLINE_FUNCTION
  void operator() (const int &i) const {
<<<<<<< HEAD
#if defined(FFT_KOKKOS_FFTW3) || defined(FFT_KOKKOS_CUFFT) || defined(FFT_KOKKOS_HIPFFT) || defined(FFT_KOKKOS_MKL_GPU)
=======
#if defined(FFT_KOKKOS_FFTW3) || defined(FFT_KOKKOS_CUFFT) || defined(FFT_KOKKOS_HIPFFT) || defined(FFT_KOKKOS_NVPL)
>>>>>>> 0c788f83
    FFT_SCALAR* out_ptr = (FFT_SCALAR *)(d_out.data()+i);
    *(out_ptr++) *= norm;
    *(out_ptr++) *= norm;
#elif defined(FFT_KOKKOS_MKL)
    d_out(i) *= norm;
#else // FFT_KOKKOS_KISS
    d_out(i).re *= norm;
    d_out(i).im *= norm;
#endif
  }
};

#ifdef FFT_KOKKOS_KISS
template<class DeviceType>
struct kiss_fft_functor {
public:
  typedef DeviceType device_type;
  typedef FFTArrayTypes<DeviceType> FFT_AT;
  typename FFT_AT::t_FFT_DATA_1d_um d_data,d_tmp;
  kiss_fft_state_kokkos<DeviceType> st;
  int length;

  kiss_fft_functor() = default;

  kiss_fft_functor(typename FFT_AT::t_FFT_DATA_1d &d_data_,typename FFT_AT::t_FFT_DATA_1d &d_tmp_, kiss_fft_state_kokkos<DeviceType> &st_, int length_):
    d_data(d_data_),
    d_tmp(d_tmp_),
    st(st_)
    {
      length = length_;
    }

  KOKKOS_INLINE_FUNCTION
  void operator() (const int &i) const {
    const int offset = i*length;
    KissFFTKokkos<DeviceType>::kiss_fft_kokkos(st,d_data,d_tmp,offset);
  }
};
#endif

template<class DeviceType>
void FFT3dKokkos<DeviceType>::fft_3d_kokkos(typename FFT_AT::t_FFT_DATA_1d d_in, typename FFT_AT::t_FFT_DATA_1d d_out, int flag, struct fft_plan_3d_kokkos<DeviceType> *plan)
{
  int total,length;
  typename FFT_AT::t_FFT_DATA_1d d_data,d_copy;
  typename FFT_AT::t_FFT_SCALAR_1d d_in_scalar,d_data_scalar,d_out_scalar,d_copy_scalar,d_scratch_scalar;

  // pre-remap to prepare for 1st FFTs if needed
  // copy = loc for remap result

  if (plan->pre_plan) {
    if (plan->pre_target == 0) d_copy = d_out;
    else d_copy = plan->d_copy;

     d_in_scalar = typename FFT_AT::t_FFT_SCALAR_1d((FFT_SCALAR*)d_in.data(),d_in.size()*2);
     d_copy_scalar = typename FFT_AT::t_FFT_SCALAR_1d((FFT_SCALAR*)d_copy.data(),d_copy.size()*2);
     d_scratch_scalar = typename FFT_AT::t_FFT_SCALAR_1d((FFT_SCALAR*)plan->d_scratch.data(),plan->d_scratch.size()*2);

    remapKK->remap_3d_kokkos(d_in_scalar, d_copy_scalar,
             d_scratch_scalar, plan->pre_plan);

    d_data = d_copy;
  } else d_data = d_in;

  // 1d FFTs along fast axis

  total = plan->total1;
  length = plan->length1;

  #if defined(FFT_KOKKOS_MKL_GPU)
    if (flag == 1)
      oneapi::mkl::dft::compute_forward(*(plan->desc_fast), (FFT_SCALAR*)d_data.data());
    else
      oneapi::mkl::dft::compute_backward(*(plan->desc_fast), (FFT_SCALAR*)d_data.data());
  #elif defined(FFT_KOKKOS_MKL)
    if (flag == 1)
      DftiComputeForward(plan->handle_fast,d_data.data());
    else
      DftiComputeBackward(plan->handle_fast,d_data.data());
  #elif defined(FFT_KOKKOS_FFTW3) || defined(FFT_KOKKOS_NVPL)
    if (flag == 1)
      FFTW_API(execute_dft)(plan->plan_fast_forward,(FFT_KOKKOS_DATA*)d_data.data(),(FFT_KOKKOS_DATA*)d_data.data());
    else
      FFTW_API(execute_dft)(plan->plan_fast_backward,(FFT_KOKKOS_DATA*)d_data.data(),(FFT_KOKKOS_DATA*)d_data.data());
  #elif defined(FFT_KOKKOS_CUFFT)
    cufftExec(plan->plan_fast,d_data.data(),d_data.data(),-flag);
  #elif defined(FFT_KOKKOS_HIPFFT)
    hipfftExec(plan->plan_fast,d_data.data(),d_data.data(),-flag);
  #else
    typename FFT_AT::t_FFT_DATA_1d d_tmp =
     typename FFT_AT::t_FFT_DATA_1d(Kokkos::view_alloc("fft_3d:tmp",Kokkos::WithoutInitializing),d_data.extent(0));
    kiss_fft_functor<DeviceType> f;
    if (flag == 1)
      f = kiss_fft_functor<DeviceType>(d_data,d_tmp,plan->cfg_fast_forward,length);
    else
      f = kiss_fft_functor<DeviceType>(d_data,d_tmp,plan->cfg_fast_backward,length);
    Kokkos::parallel_for(total/length,f);
    d_data = d_tmp;
  #endif

  // 1st mid-remap to prepare for 2nd FFTs
  // copy = loc for remap result

  if (plan->mid1_target == 0) d_copy = d_out;
  else d_copy = plan->d_copy;

  d_data_scalar = typename FFT_AT::t_FFT_SCALAR_1d((FFT_SCALAR*)d_data.data(),d_data.size()*2);
  d_copy_scalar = typename FFT_AT::t_FFT_SCALAR_1d((FFT_SCALAR*)d_copy.data(),d_copy.size()*2);
  d_scratch_scalar = typename FFT_AT::t_FFT_SCALAR_1d((FFT_SCALAR*)plan->d_scratch.data(),plan->d_scratch.size()*2);

  remapKK->remap_3d_kokkos(d_data_scalar, d_copy_scalar,
           d_scratch_scalar, plan->mid1_plan);

  d_data = d_copy;

  // 1d FFTs along mid axis

  total = plan->total2;
  length = plan->length2;

  #if defined(FFT_KOKKOS_MKL_GPU)
    if (flag == 1)
      oneapi::mkl::dft::compute_forward(*(plan->desc_mid), (FFT_SCALAR*)d_data.data());
    else
      oneapi::mkl::dft::compute_backward(*(plan->desc_mid), (FFT_SCALAR*)d_data.data());
  #elif defined(FFT_KOKKOS_MKL)
    if (flag == 1)
      DftiComputeForward(plan->handle_mid,d_data.data());
    else
      DftiComputeBackward(plan->handle_mid,d_data.data());
  #elif defined(FFT_KOKKOS_FFTW3) || defined(FFT_KOKKOS_NVPL)
    if (flag == 1)
      FFTW_API(execute_dft)(plan->plan_mid_forward,(FFT_KOKKOS_DATA*)d_data.data(),(FFT_KOKKOS_DATA*)d_data.data());
    else
      FFTW_API(execute_dft)(plan->plan_mid_backward,(FFT_KOKKOS_DATA*)d_data.data(),(FFT_KOKKOS_DATA*)d_data.data());
  #elif defined(FFT_KOKKOS_CUFFT)
    cufftExec(plan->plan_mid,d_data.data(),d_data.data(),-flag);
  #elif defined(FFT_KOKKOS_HIPFFT)
    hipfftExec(plan->plan_mid,d_data.data(),d_data.data(),-flag);
  #else
    d_tmp = typename FFT_AT::t_FFT_DATA_1d(Kokkos::view_alloc("fft_3d:tmp",Kokkos::WithoutInitializing),d_data.extent(0));
    if (flag == 1)
      f = kiss_fft_functor<DeviceType>(d_data,d_tmp,plan->cfg_mid_forward,length);
    else
      f = kiss_fft_functor<DeviceType>(d_data,d_tmp,plan->cfg_mid_backward,length);
    Kokkos::parallel_for(total/length,f);
    d_data = d_tmp;
  #endif

  // 2nd mid-remap to prepare for 3rd FFTs
  // copy = loc for remap result

  if (plan->mid2_target == 0) d_copy = d_out;
  else d_copy = plan->d_copy;

  d_data_scalar = typename FFT_AT::t_FFT_SCALAR_1d((FFT_SCALAR*)d_data.data(),d_data.size()*2);
  d_copy_scalar = typename FFT_AT::t_FFT_SCALAR_1d((FFT_SCALAR*)d_copy.data(),d_copy.size()*2);
  d_scratch_scalar = typename FFT_AT::t_FFT_SCALAR_1d((FFT_SCALAR*)plan->d_scratch.data(),plan->d_scratch.size()*2);

  remapKK->remap_3d_kokkos(d_data_scalar, d_copy_scalar,
           d_scratch_scalar, plan->mid2_plan);

  d_data = d_copy;

  // 1d FFTs along slow axis

  total = plan->total3;
  length = plan->length3;

  #if defined(FFT_KOKKOS_MKL_GPU)
    if (flag == 1)
      oneapi::mkl::dft::compute_forward(*(plan->desc_slow), (FFT_SCALAR*)d_data.data());
    else
      oneapi::mkl::dft::compute_backward(*(plan->desc_slow), (FFT_SCALAR*)d_data.data());
  #elif defined(FFT_KOKKOS_MKL)
    if (flag == 1)
      DftiComputeForward(plan->handle_slow,d_data.data());
    else
      DftiComputeBackward(plan->handle_slow,d_data.data());
  #elif defined(FFT_KOKKOS_FFTW3) || defined(FFT_KOKKOS_NVPL)
    if (flag == 1)
      FFTW_API(execute_dft)(plan->plan_slow_forward,(FFT_KOKKOS_DATA*)d_data.data(),(FFT_KOKKOS_DATA*)d_data.data());
    else
      FFTW_API(execute_dft)(plan->plan_slow_backward,(FFT_KOKKOS_DATA*)d_data.data(),(FFT_KOKKOS_DATA*)d_data.data());
  #elif defined(FFT_KOKKOS_CUFFT)
    cufftExec(plan->plan_slow,d_data.data(),d_data.data(),-flag);
  #elif defined(FFT_KOKKOS_HIPFFT)
    hipfftExec(plan->plan_slow,d_data.data(),d_data.data(),-flag);
  #else
    d_tmp = typename FFT_AT::t_FFT_DATA_1d(Kokkos::view_alloc("fft_3d:tmp",Kokkos::WithoutInitializing),d_data.extent(0));
    if (flag == 1)
      f = kiss_fft_functor<DeviceType>(d_data,d_tmp,plan->cfg_slow_forward,length);
    else
      f = kiss_fft_functor<DeviceType>(d_data,d_tmp,plan->cfg_slow_backward,length);
    Kokkos::parallel_for(total/length,f);
    d_data = d_tmp;
  #endif

  // post-remap to put data in output format if needed
  // destination is always out

  if (plan->post_plan) {
    d_data_scalar = typename FFT_AT::t_FFT_SCALAR_1d((FFT_SCALAR*)d_data.data(),d_data.size()*2);
    d_out_scalar = typename FFT_AT::t_FFT_SCALAR_1d((FFT_SCALAR*)d_out.data(),d_out.size()*2);
    d_scratch_scalar = typename FFT_AT::t_FFT_SCALAR_1d((FFT_SCALAR*)plan->d_scratch.data(),plan->d_scratch.size()*2);

    remapKK->remap_3d_kokkos(d_data_scalar, d_out_scalar,
             d_scratch_scalar, plan->post_plan);
    }

  // scaling if required

  if (flag == -1 && plan->scaled) {
    FFT_SCALAR norm = plan->norm;
    int num = plan->normnum;

    norm_functor<DeviceType> f(d_out,norm);
    Kokkos::parallel_for(num,f);
  }
}

/* ----------------------------------------------------------------------
   Create plan for performing a 3d FFT

   Arguments:
   comm                 MPI communicator for the P procs which own the d_data
   nfast,nmid,nslow     size of global 3d matrix
   in_ilo,in_ihi        input bounds of data I own in fast index
   in_jlo,in_jhi        input bounds of data I own in mid index
   in_klo,in_khi        input bounds of data I own in slow index
   out_ilo,out_ihi      output bounds of data I own in fast index
   out_jlo,out_jhi      output bounds of data I own in mid index
   out_klo,out_khi      output bounds of data I own in slow index
   scaled               0 = no scaling of result, 1 = scaling
   permute              permutation in storage order of indices on output
                          0 = no permutation
                          1 = permute once = mid->fast, slow->mid, fast->slow
                          2 = permute twice = slow->fast, fast->mid, mid->slow
   nbuf                 returns size of internal storage buffers used by FFT
   usecollective        use collective MPI operations for remapping data
   usegpu_aware         use GPU-Aware MPI or not
------------------------------------------------------------------------- */

template<class DeviceType>
struct fft_plan_3d_kokkos<DeviceType>* FFT3dKokkos<DeviceType>::fft_3d_create_plan_kokkos (
       MPI_Comm comm, int nfast, int nmid, int nslow,
       int in_ilo, int in_ihi, int in_jlo, int in_jhi,
       int in_klo, int in_khi,
       int out_ilo, int out_ihi, int out_jlo, int out_jhi,
       int out_klo, int out_khi,
       int scaled, int permute, int *nbuf, int usecollective,
       int nthreads, int usegpu_aware)
{
  struct fft_plan_3d_kokkos<DeviceType> *plan;
  int me,nprocs;
  int flag,remapflag;
  int first_ilo,first_ihi,first_jlo,first_jhi,first_klo,first_khi;
  int second_ilo,second_ihi,second_jlo,second_jhi,second_klo,second_khi;
  int third_ilo,third_ihi,third_jlo,third_jhi,third_klo,third_khi;
  int out_size,first_size,second_size,third_size,copy_size,scratch_size;
  int np1,np2,ip1,ip2;

  // query MPI info

  MPI_Comm_rank(comm,&me);
  MPI_Comm_size(comm,&nprocs);

  // compute division of procs in 2 dimensions not on-processor

  bifactor(nprocs,&np1,&np2);
  ip1 = me % np1;
  ip2 = me/np1;

  // allocate memory for plan data struct

  plan = new struct fft_plan_3d_kokkos<DeviceType>;
  remapKK = new RemapKokkos<DeviceType>(lmp);
  if (plan == nullptr) return nullptr;

  // remap from initial distribution to layout needed for 1st set of 1d FFTs
  // not needed if all procs own entire fast axis initially
  // first indices = distribution after 1st set of FFTs

  if (in_ilo == 0 && in_ihi == nfast-1) flag = 0;
  else flag = 1;

  MPI_Allreduce(&flag,&remapflag,1,MPI_INT,MPI_MAX,comm);

  if (remapflag == 0) {
    first_ilo = in_ilo;
    first_ihi = in_ihi;
    first_jlo = in_jlo;
    first_jhi = in_jhi;
    first_klo = in_klo;
    first_khi = in_khi;
    plan->pre_plan = nullptr;
  }
  else {
    first_ilo = 0;
    first_ihi = nfast - 1;
    first_jlo = ip1*nmid/np1;
    first_jhi = (ip1+1)*nmid/np1 - 1;
    first_klo = ip2*nslow/np2;
    first_khi = (ip2+1)*nslow/np2 - 1;
    plan->pre_plan =
      remapKK->remap_3d_create_plan_kokkos(comm,in_ilo,in_ihi,in_jlo,in_jhi,in_klo,in_khi,
                           first_ilo,first_ihi,first_jlo,first_jhi,
                           first_klo,first_khi,2,0,0,FFT_PRECISION,
                           usecollective,usegpu_aware);
    if (plan->pre_plan == nullptr) return nullptr;
  }

  // 1d FFTs along fast axis

  plan->length1 = nfast;
  plan->total1 = nfast * (first_jhi-first_jlo+1) * (first_khi-first_klo+1);

  // remap from 1st to 2nd FFT
  // choose which axis is split over np1 vs np2 to minimize communication
  // second indices = distribution after 2nd set of FFTs

  second_ilo = ip1*nfast/np1;
  second_ihi = (ip1+1)*nfast/np1 - 1;
  second_jlo = 0;
  second_jhi = nmid - 1;
  second_klo = ip2*nslow/np2;
  second_khi = (ip2+1)*nslow/np2 - 1;
  plan->mid1_plan =
      remapKK->remap_3d_create_plan_kokkos(comm,
                           first_ilo,first_ihi,first_jlo,first_jhi,
                           first_klo,first_khi,
                           second_ilo,second_ihi,second_jlo,second_jhi,
                           second_klo,second_khi,2,1,0,FFT_PRECISION,
                           usecollective,usegpu_aware);
  if (plan->mid1_plan == nullptr) return nullptr;

  // 1d FFTs along mid axis

  plan->length2 = nmid;
  plan->total2 = (second_ihi-second_ilo+1) * nmid * (second_khi-second_klo+1);

  // remap from 2nd to 3rd FFT
  // if final distribution is permute=2 with all procs owning entire slow axis
  //   then this remapping goes directly to final distribution
  //  third indices = distribution after 3rd set of FFTs

  if (permute == 2 && out_klo == 0 && out_khi == nslow-1) flag = 0;
  else flag = 1;

  MPI_Allreduce(&flag,&remapflag,1,MPI_INT,MPI_MAX,comm);

  if (remapflag == 0) {
    third_ilo = out_ilo;
    third_ihi = out_ihi;
    third_jlo = out_jlo;
    third_jhi = out_jhi;
    third_klo = out_klo;
    third_khi = out_khi;
  }
  else {
    third_ilo = ip1*nfast/np1;
    third_ihi = (ip1+1)*nfast/np1 - 1;
    third_jlo = ip2*nmid/np2;
    third_jhi = (ip2+1)*nmid/np2 - 1;
    third_klo = 0;
    third_khi = nslow - 1;
  }

  plan->mid2_plan =
    remapKK->remap_3d_create_plan_kokkos(comm,
                         second_jlo,second_jhi,second_klo,second_khi,
                         second_ilo,second_ihi,
                         third_jlo,third_jhi,third_klo,third_khi,
                         third_ilo,third_ihi,2,1,0,FFT_PRECISION,
                         usecollective,usegpu_aware);
  if (plan->mid2_plan == nullptr) return nullptr;

  // 1d FFTs along slow axis

  plan->length3 = nslow;
  plan->total3 = (third_ihi-third_ilo+1) * (third_jhi-third_jlo+1) * nslow;

  // remap from 3rd FFT to final distribution
  //  not needed if permute = 2 and third indices = out indices on all procs

  if (permute == 2 &&
      out_ilo == third_ilo && out_ihi == third_ihi &&
      out_jlo == third_jlo && out_jhi == third_jhi &&
      out_klo == third_klo && out_khi == third_khi) flag = 0;
  else flag = 1;

  MPI_Allreduce(&flag,&remapflag,1,MPI_INT,MPI_MAX,comm);

  if (remapflag == 0)
    plan->post_plan = nullptr;
  else {
    plan->post_plan =
      remapKK->remap_3d_create_plan_kokkos(comm,
                           third_klo,third_khi,third_ilo,third_ihi,
                           third_jlo,third_jhi,
                           out_klo,out_khi,out_ilo,out_ihi,
                           out_jlo,out_jhi,2,(permute+1)%3,0,FFT_PRECISION,
                           usecollective,usegpu_aware);
    if (plan->post_plan == nullptr) return nullptr;
  }

  // configure plan memory pointers and allocate work space
  // out_size = amount of memory given to FFT by user
  // first/second/third_size = amount of memory needed after
  //                           pre,mid1,mid2 remaps
  // copy_size = amount needed internally for extra copy of data
  // scratch_size = amount needed internally for remap scratch space
  // for each remap:
  //   out space used for result if big enough, else require copy buffer
  //   accumulate largest required remap scratch space

  out_size = (out_ihi-out_ilo+1) * (out_jhi-out_jlo+1) * (out_khi-out_klo+1);
  first_size = (first_ihi-first_ilo+1) * (first_jhi-first_jlo+1) *
    (first_khi-first_klo+1);
  second_size = (second_ihi-second_ilo+1) * (second_jhi-second_jlo+1) *
    (second_khi-second_klo+1);
  third_size = (third_ihi-third_ilo+1) * (third_jhi-third_jlo+1) *
    (third_khi-third_klo+1);

  copy_size = 0;
  scratch_size = 0;

  if (plan->pre_plan) {
    if (first_size <= out_size)
      plan->pre_target = 0;
    else {
      plan->pre_target = 1;
      copy_size = MAX(copy_size,first_size);
    }
    scratch_size = MAX(scratch_size,first_size);
  }

  if (plan->mid1_plan) {
    if (second_size <= out_size)
      plan->mid1_target = 0;
    else {
      plan->mid1_target = 1;
      copy_size = MAX(copy_size,second_size);
    }
    scratch_size = MAX(scratch_size,second_size);
  }

  if (plan->mid2_plan) {
    if (third_size <= out_size)
      plan->mid2_target = 0;
    else {
      plan->mid2_target = 1;
      copy_size = MAX(copy_size,third_size);
    }
    scratch_size = MAX(scratch_size,third_size);
  }

  if (plan->post_plan)
    scratch_size = MAX(scratch_size,out_size);

  *nbuf = copy_size + scratch_size;

  if (copy_size) {
    plan->d_copy = typename FFT_AT::t_FFT_DATA_1d("fft3d:copy",copy_size);
  }

  if (scratch_size) {
    plan->d_scratch = typename FFT_AT::t_FFT_DATA_1d("fft3d:scratch",scratch_size);
  }

  // system specific pre-computation of 1d FFT coeffs
  // and scaling normalization

#if defined(FFT_KOKKOS_MKL_GPU)
  sycl::queue queue = LMPDeviceType().sycl_queue();

  plan->desc_fast = new descriptor_t (nfast);
  plan->desc_fast->set_value(oneapi::mkl::dft::config_param::NUMBER_OF_TRANSFORMS, plan->total1/nfast);
  plan->desc_fast->set_value(oneapi::mkl::dft::config_param::FWD_DISTANCE, plan->length1);
  plan->desc_fast->set_value(oneapi::mkl::dft::config_param::BWD_DISTANCE, plan->length1);
  plan->desc_fast->commit(queue);

  plan->desc_mid = new descriptor_t (nmid);
  plan->desc_mid->set_value(oneapi::mkl::dft::config_param::NUMBER_OF_TRANSFORMS, plan->total2/nmid);
  plan->desc_mid->set_value(oneapi::mkl::dft::config_param::FWD_DISTANCE, plan->length2);
  plan->desc_mid->set_value(oneapi::mkl::dft::config_param::BWD_DISTANCE, plan->length2);
  plan->desc_mid->commit(queue);

  plan->desc_slow = new descriptor_t (nslow);
  plan->desc_slow->set_value(oneapi::mkl::dft::config_param::NUMBER_OF_TRANSFORMS, plan->total3/nslow);
  plan->desc_slow->set_value(oneapi::mkl::dft::config_param::FWD_DISTANCE, plan->length3);
  plan->desc_slow->set_value(oneapi::mkl::dft::config_param::BWD_DISTANCE, plan->length3);
  plan->desc_slow->commit(queue);

#elif defined(FFT_KOKKOS_MKL)
  DftiCreateDescriptor( &(plan->handle_fast), FFT_KOKKOS_MKL_PREC, DFTI_COMPLEX, 1,
                        (MKL_LONG)nfast);
  DftiSetValue(plan->handle_fast, DFTI_NUMBER_OF_TRANSFORMS,
               (MKL_LONG)plan->total1/nfast);
  DftiSetValue(plan->handle_fast, DFTI_PLACEMENT,DFTI_INPLACE);
  DftiSetValue(plan->handle_fast, DFTI_INPUT_DISTANCE, (MKL_LONG)nfast);
  DftiSetValue(plan->handle_fast, DFTI_OUTPUT_DISTANCE, (MKL_LONG)nfast);
#if defined(FFT_KOKKOS_MKL_THREADS)
  DftiSetValue(plan->handle_fast, DFTI_NUMBER_OF_USER_THREADS, nthreads);
#endif
  DftiCommitDescriptor(plan->handle_fast);

  DftiCreateDescriptor( &(plan->handle_mid), FFT_KOKKOS_MKL_PREC, DFTI_COMPLEX, 1,
                        (MKL_LONG)nmid);
  DftiSetValue(plan->handle_mid, DFTI_NUMBER_OF_TRANSFORMS,
               (MKL_LONG)plan->total2/nmid);
  DftiSetValue(plan->handle_mid, DFTI_PLACEMENT,DFTI_INPLACE);
  DftiSetValue(plan->handle_mid, DFTI_INPUT_DISTANCE, (MKL_LONG)nmid);
  DftiSetValue(plan->handle_mid, DFTI_OUTPUT_DISTANCE, (MKL_LONG)nmid);
#if defined(FFT_KOKKOS_MKL_THREADS)
  DftiSetValue(plan->handle_mid, DFTI_NUMBER_OF_USER_THREADS, nthreads);
#endif
  DftiCommitDescriptor(plan->handle_mid);

  DftiCreateDescriptor( &(plan->handle_slow), FFT_KOKKOS_MKL_PREC, DFTI_COMPLEX, 1,
                        (MKL_LONG)nslow);
  DftiSetValue(plan->handle_slow, DFTI_NUMBER_OF_TRANSFORMS,
               (MKL_LONG)plan->total3/nslow);
  DftiSetValue(plan->handle_slow, DFTI_PLACEMENT,DFTI_INPLACE);
  DftiSetValue(plan->handle_slow, DFTI_INPUT_DISTANCE, (MKL_LONG)nslow);
  DftiSetValue(plan->handle_slow, DFTI_OUTPUT_DISTANCE, (MKL_LONG)nslow);
#if defined(FFT_KOKKOS_MKL_THREADS)
  DftiSetValue(plan->handle_slow, DFTI_NUMBER_OF_USER_THREADS, nthreads);
#endif
  DftiCommitDescriptor(plan->handle_slow);

#elif defined(FFT_KOKKOS_FFTW3) || defined(FFT_KOKKOS_NVPL)

#if defined (FFT_KOKKOS_FFTW_THREADS)
  if (nthreads > 1) {
    FFTW_API(init_threads)();
    FFTW_API(plan_with_nthreads)(nthreads);
  }
#endif

  plan->plan_fast_forward =
    FFTW_API(plan_many_dft)(1, &nfast,plan->total1/plan->length1,
                       nullptr,&nfast,1,plan->length1,
                       nullptr,&nfast,1,plan->length1,
                       FFTW_FORWARD,FFTW_ESTIMATE);

  plan->plan_fast_backward =
    FFTW_API(plan_many_dft)(1, &nfast,plan->total1/plan->length1,
                       nullptr,&nfast,1,plan->length1,
                       nullptr,&nfast,1,plan->length1,
                       FFTW_BACKWARD,FFTW_ESTIMATE);

  plan->plan_mid_forward =
    FFTW_API(plan_many_dft)(1, &nmid,plan->total2/plan->length2,
                       nullptr,&nmid,1,plan->length2,
                       nullptr,&nmid,1,plan->length2,
                       FFTW_FORWARD,FFTW_ESTIMATE);

  plan->plan_mid_backward =
    FFTW_API(plan_many_dft)(1, &nmid,plan->total2/plan->length2,
                       nullptr,&nmid,1,plan->length2,
                       nullptr,&nmid,1,plan->length2,
                       FFTW_BACKWARD,FFTW_ESTIMATE);


  plan->plan_slow_forward =
    FFTW_API(plan_many_dft)(1, &nslow,plan->total3/plan->length3,
                       nullptr,&nslow,1,plan->length3,
                       nullptr,&nslow,1,plan->length3,
                       FFTW_FORWARD,FFTW_ESTIMATE);

  plan->plan_slow_backward =
    FFTW_API(plan_many_dft)(1, &nslow,plan->total3/plan->length3,
                       nullptr,&nslow,1,plan->length3,
                       nullptr,&nslow,1,plan->length3,
                       FFTW_BACKWARD,FFTW_ESTIMATE);

#elif defined(FFT_KOKKOS_CUFFT)

  cufftPlanMany(&(plan->plan_fast), 1, &nfast,
    &nfast,1,plan->length1,
    &nfast,1,plan->length1,
    CUFFT_TYPE,plan->total1/plan->length1);

  cufftPlanMany(&(plan->plan_mid), 1, &nmid,
    &nmid,1,plan->length2,
    &nmid,1,plan->length2,
    CUFFT_TYPE,plan->total2/plan->length2);

  cufftPlanMany(&(plan->plan_slow), 1, &nslow,
    &nslow,1,plan->length3,
    &nslow,1,plan->length3,
    CUFFT_TYPE,plan->total3/plan->length3);

#elif defined(FFT_KOKKOS_HIPFFT)

  hipfftPlanMany(&(plan->plan_fast), 1, &nfast,
    &nfast,1,plan->length1,
    &nfast,1,plan->length1,
    HIPFFT_TYPE,plan->total1/plan->length1);

  hipfftPlanMany(&(plan->plan_mid), 1, &nmid,
    &nmid,1,plan->length2,
    &nmid,1,plan->length2,
    HIPFFT_TYPE,plan->total2/plan->length2);

  hipfftPlanMany(&(plan->plan_slow), 1, &nslow,
    &nslow,1,plan->length3,
    &nslow,1,plan->length3,
    HIPFFT_TYPE,plan->total3/plan->length3);

#else  /* FFT_KOKKOS_KISS */

  kissfftKK = new KissFFTKokkos<DeviceType>();

  plan->cfg_fast_forward = KissFFTKokkos<DeviceType>::kiss_fft_alloc_kokkos(nfast,0,nullptr,nullptr);
  plan->cfg_fast_backward = KissFFTKokkos<DeviceType>::kiss_fft_alloc_kokkos(nfast,1,nullptr,nullptr);

  if (nmid == nfast) {
    plan->cfg_mid_forward = plan->cfg_fast_forward;
    plan->cfg_mid_backward = plan->cfg_fast_backward;
  }
  else {
    plan->cfg_mid_forward = KissFFTKokkos<DeviceType>::kiss_fft_alloc_kokkos(nmid,0,nullptr,nullptr);
    plan->cfg_mid_backward = KissFFTKokkos<DeviceType>::kiss_fft_alloc_kokkos(nmid,1,nullptr,nullptr);
  }

  if (nslow == nfast) {
    plan->cfg_slow_forward = plan->cfg_fast_forward;
    plan->cfg_slow_backward = plan->cfg_fast_backward;
  }
  else if (nslow == nmid) {
    plan->cfg_slow_forward = plan->cfg_mid_forward;
    plan->cfg_slow_backward = plan->cfg_mid_backward;
  }
  else {
    plan->cfg_slow_forward = KissFFTKokkos<DeviceType>::kiss_fft_alloc_kokkos(nslow,0,nullptr,nullptr);
    plan->cfg_slow_backward = KissFFTKokkos<DeviceType>::kiss_fft_alloc_kokkos(nslow,1,nullptr,nullptr);
  }

#endif

  if (scaled == 0)
    plan->scaled = 0;
  else {
    plan->scaled = 1;
    plan->norm = 1.0/(nfast*nmid*nslow);
    plan->normnum = (out_ihi-out_ilo+1) * (out_jhi-out_jlo+1) *
      (out_khi-out_klo+1);
  }

  return plan;
}

/* ----------------------------------------------------------------------
   Destroy a 3d fft plan
------------------------------------------------------------------------- */

template<class DeviceType>
void FFT3dKokkos<DeviceType>::fft_3d_destroy_plan_kokkos(struct fft_plan_3d_kokkos<DeviceType> *plan)
{
  if (plan->pre_plan) remapKK->remap_3d_destroy_plan_kokkos(plan->pre_plan);
  if (plan->mid1_plan) remapKK->remap_3d_destroy_plan_kokkos(plan->mid1_plan);
  if (plan->mid2_plan) remapKK->remap_3d_destroy_plan_kokkos(plan->mid2_plan);
  if (plan->post_plan) remapKK->remap_3d_destroy_plan_kokkos(plan->post_plan);

#if defined(FFT_KOKKOS_MKL_GPU)
  delete plan->desc_fast;
  delete plan->desc_mid;
  delete plan->desc_slow;
#elif defined(FFT_KOKKOS_MKL)
  DftiFreeDescriptor(&(plan->handle_fast));
  DftiFreeDescriptor(&(plan->handle_mid));
  DftiFreeDescriptor(&(plan->handle_slow));
#elif defined(FFT_KOKKOS_FFTW3) || defined(FFT_KOKKOS_NVPL)
  FFTW_API(destroy_plan)(plan->plan_slow_forward);
  FFTW_API(destroy_plan)(plan->plan_slow_backward);
  FFTW_API(destroy_plan)(plan->plan_mid_forward);
  FFTW_API(destroy_plan)(plan->plan_mid_backward);
  FFTW_API(destroy_plan)(plan->plan_fast_forward);
  FFTW_API(destroy_plan)(plan->plan_fast_backward);

#if defined (FFT_KOKKOS_FFTW_THREADS)
  FFTW_API(cleanup_threads)();
#endif

#elif defined (FFT_KOKKOS_KISS)
  delete kissfftKK;
#endif

  delete plan;
  delete remapKK;
}

/* ----------------------------------------------------------------------
   divide n into 2 factors of as equal size as possible
------------------------------------------------------------------------- */

template<class DeviceType>
void FFT3dKokkos<DeviceType>::bifactor(int n, int *factor1, int *factor2)
{
  int n1,n2,facmax;

  facmax = static_cast<int> (sqrt((double) n));

  for (n1 = facmax; n1 > 0; n1--) {
    n2 = n/n1;
    if (n1*n2 == n) {
      *factor1 = n1;
      *factor2 = n2;
      return;
    }
  }
}

/* ----------------------------------------------------------------------
   perform just the 1d FFTs needed by a 3d FFT, no data movement
   used for timing purposes

   Arguments:
   in           starting address of input data on this proc, all set to 0.0
   nsize        size of in
   flag         1 for forward FFT, -1 for backward FFT
   plan         plan returned by previous call to fft_3d_create_plan
------------------------------------------------------------------------- */

template<class DeviceType>
void FFT3dKokkos<DeviceType>::fft_3d_1d_only_kokkos(typename FFT_AT::t_FFT_DATA_1d d_data, int nsize, int flag,
                    struct fft_plan_3d_kokkos<DeviceType> *plan)
{
  // total = size of data needed in each dim
  // length = length of 1d FFT in each dim
  // total/length = # of 1d FFTs in each dim
  // if total > nsize, limit # of 1d FFTs to available size of data

  int total1 = plan->total1;
  int length1 = plan->length1;
  int total2 = plan->total2;
  int length2 = plan->length2;
  int total3 = plan->total3;
  int length3 = plan->length3;

  // fftw3 and Dfti in MKL encode the number of transforms
  // into the plan, so we cannot operate on a smaller data set

<<<<<<< HEAD
#if defined(FFT_KOKKOS_MKL_GPU) || defined(FFT_KOKKOS_MKL) || defined(FFT_KOKKOS_FFTW3)
=======
#if defined(FFT_KOKKOS_MKL) || defined(FFT_KOKKOS_FFTW3) || defined(FFT_KOKKOS_NVPL)
>>>>>>> 0c788f83
  if ((total1 > nsize) || (total2 > nsize) || (total3 > nsize))
    return;
#endif
  if (total1 > nsize) total1 = (nsize/length1) * length1;
  if (total2 > nsize) total2 = (nsize/length2) * length2;
  if (total3 > nsize) total3 = (nsize/length3) * length3;

  // perform 1d FFTs in each of 3 dimensions
  // data is just an array of 0.0

#if defined(FFT_KOKKOS_MKL_GPU)
  if (flag == -1) {
    oneapi::mkl::dft::compute_forward(*(plan->desc_fast), (FFT_SCALAR*)d_data.data());
    oneapi::mkl::dft::compute_forward(*(plan->desc_mid), (FFT_SCALAR*)d_data.data());
    oneapi::mkl::dft::compute_forward(*(plan->desc_slow), (FFT_SCALAR*)d_data.data());
  } else {
    oneapi::mkl::dft::compute_backward(*(plan->desc_fast), (FFT_SCALAR*)d_data.data());
    oneapi::mkl::dft::compute_backward(*(plan->desc_mid), (FFT_SCALAR*)d_data.data());
    oneapi::mkl::dft::compute_backward(*(plan->desc_slow), (FFT_SCALAR*)d_data.data());
  }
#elif defined(FFT_KOKKOS_MKL)
  if (flag == -1) {
    DftiComputeForward(plan->handle_fast,d_data.data());
    DftiComputeForward(plan->handle_mid,d_data.data());
    DftiComputeForward(plan->handle_slow,d_data.data());
  } else {
    DftiComputeBackward(plan->handle_fast,d_data.data());
    DftiComputeBackward(plan->handle_mid,d_data.data());
    DftiComputeBackward(plan->handle_slow,d_data.data());
  }
#elif defined(FFT_KOKKOS_FFTW3) || defined(FFT_KOKKOS_NVPL)
  if (flag == -1) {
    FFTW_API(execute_dft)(plan->plan_fast_forward,(FFT_KOKKOS_DATA*)d_data.data(),(FFT_KOKKOS_DATA*)d_data.data());
    FFTW_API(execute_dft)(plan->plan_mid_forward,(FFT_KOKKOS_DATA*)d_data.data(),(FFT_KOKKOS_DATA*)d_data.data());
    FFTW_API(execute_dft)(plan->plan_slow_forward,(FFT_KOKKOS_DATA*)d_data.data(),(FFT_KOKKOS_DATA*)d_data.data());
  } else {
    FFTW_API(execute_dft)(plan->plan_fast_backward,(FFT_KOKKOS_DATA*)d_data.data(),(FFT_KOKKOS_DATA*)d_data.data());
    FFTW_API(execute_dft)(plan->plan_mid_backward,(FFT_KOKKOS_DATA*)d_data.data(),(FFT_KOKKOS_DATA*)d_data.data());
    FFTW_API(execute_dft)(plan->plan_slow_backward,(FFT_KOKKOS_DATA*)d_data.data(),(FFT_KOKKOS_DATA*)d_data.data());
  }
#elif defined(FFT_KOKKOS_CUFFT)
  cufftExec(plan->plan_fast,d_data.data(),d_data.data(),-flag);
  cufftExec(plan->plan_mid,d_data.data(),d_data.data(),-flag);
  cufftExec(plan->plan_slow,d_data.data(),d_data.data(),-flag);
#elif defined(FFT_KOKKOS_HIPFFT)
  hipfftExec(plan->plan_fast,d_data.data(),d_data.data(),-flag);
  hipfftExec(plan->plan_mid,d_data.data(),d_data.data(),-flag);
  hipfftExec(plan->plan_slow,d_data.data(),d_data.data(),-flag);
#else
  kiss_fft_functor<DeviceType> f;
    typename FFT_AT::t_FFT_DATA_1d d_tmp =
     typename FFT_AT::t_FFT_DATA_1d(Kokkos::view_alloc("fft_3d:tmp",Kokkos::WithoutInitializing),d_data.extent(0));
  if (flag == -1) {
    f = kiss_fft_functor<DeviceType>(d_data,d_tmp,plan->cfg_fast_forward,length1);
    Kokkos::parallel_for(total1/length1,f);

    f = kiss_fft_functor<DeviceType>(d_data,d_tmp,plan->cfg_mid_forward,length2);
    Kokkos::parallel_for(total2/length2,f);

    f = kiss_fft_functor<DeviceType>(d_data,d_tmp,plan->cfg_slow_forward,length3);
    Kokkos::parallel_for(total3/length3,f);
  } else {
    f = kiss_fft_functor<DeviceType>(d_data,d_tmp,plan->cfg_fast_backward,length1);
    Kokkos::parallel_for(total1/length1,f);

    f = kiss_fft_functor<DeviceType>(d_data,d_tmp,plan->cfg_mid_backward,length2);
    Kokkos::parallel_for(total2/length2,f);

    f = kiss_fft_functor<DeviceType>(d_data,d_tmp,plan->cfg_slow_backward,length3);
    Kokkos::parallel_for(total3/length3,f);
  }
#endif

  // scaling if required
  // limit num to size of data

  if (flag == 1 && plan->scaled) {
    FFT_SCALAR norm = plan->norm;
    int num = MIN(plan->normnum,nsize);

    norm_functor<DeviceType> f(d_data,norm);
    Kokkos::parallel_for(num,f);
  }
}

namespace LAMMPS_NS {
template class FFT3dKokkos<LMPDeviceType>;
#ifdef LMP_KOKKOS_GPU
template class FFT3dKokkos<LMPHostType>;
#endif
}<|MERGE_RESOLUTION|>--- conflicted
+++ resolved
@@ -157,11 +157,7 @@
 
   KOKKOS_INLINE_FUNCTION
   void operator() (const int &i) const {
-<<<<<<< HEAD
-#if defined(FFT_KOKKOS_FFTW3) || defined(FFT_KOKKOS_CUFFT) || defined(FFT_KOKKOS_HIPFFT) || defined(FFT_KOKKOS_MKL_GPU)
-=======
-#if defined(FFT_KOKKOS_FFTW3) || defined(FFT_KOKKOS_CUFFT) || defined(FFT_KOKKOS_HIPFFT) || defined(FFT_KOKKOS_NVPL)
->>>>>>> 0c788f83
+#if defined(FFT_KOKKOS_FFTW3) || defined(FFT_KOKKOS_CUFFT) || defined(FFT_KOKKOS_HIPFFT) || defined(FFT_KOKKOS_MKL_GPU || defined(FFT_KOKKOS_NVPL)
     FFT_SCALAR* out_ptr = (FFT_SCALAR *)(d_out.data()+i);
     *(out_ptr++) *= norm;
     *(out_ptr++) *= norm;
@@ -907,11 +903,7 @@
   // fftw3 and Dfti in MKL encode the number of transforms
   // into the plan, so we cannot operate on a smaller data set
 
-<<<<<<< HEAD
-#if defined(FFT_KOKKOS_MKL_GPU) || defined(FFT_KOKKOS_MKL) || defined(FFT_KOKKOS_FFTW3)
-=======
-#if defined(FFT_KOKKOS_MKL) || defined(FFT_KOKKOS_FFTW3) || defined(FFT_KOKKOS_NVPL)
->>>>>>> 0c788f83
+#if defined(FFT_KOKKOS_MKL_GPU) || defined(FFT_KOKKOS_MKL) || defined(FFT_KOKKOS_FFTW3) || defined(FFT_KOKKOS_NVPL)
   if ((total1 > nsize) || (total2 > nsize) || (total3 > nsize))
     return;
 #endif
