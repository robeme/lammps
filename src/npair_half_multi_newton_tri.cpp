--- conflicted
+++ resolved
@@ -114,7 +114,6 @@
       ns = nstencil_multi[icollection][jcollection];
 
       for (k = 0; k < ns; k++) {
-<<<<<<< HEAD
 	js = binhead_multi[jcollection][jbin + s[k]];
 	for (j = js; j >= 0; j = bins[j]) {
 	  
@@ -141,56 +140,6 @@
 	    }
 	  }
 
-	  jtype = type[j];
-	  if (exclude && exclusion(i,j,itype,jtype,mask,molecule)) continue;
-
-	  delx = xtmp - x[j][0];
-	  dely = ytmp - x[j][1];
-	  delz = ztmp - x[j][2];
-	  rsq = delx*delx + dely*dely + delz*delz;
-
-	  if (rsq <= cutneighsq[itype][jtype]) {
-	    if (molecular != Atom::ATOMIC) {
-	      if (!moltemplate)
-		which = find_special(special[i],nspecial[i],tag[j]);
-	      else if (imol >= 0)
-		which = find_special(onemols[imol]->special[iatom],
-				     onemols[imol]->nspecial[iatom],
-				     tag[j]-tagprev);
-	      else which = 0;
-	      if (which == 0) neighptr[n++] = j;
-	      else if (domain->minimum_image_check(delx,dely,delz))
-		neighptr[n++] = j;
-	      else if (which > 0) neighptr[n++] = j ^ (which << SBBITS);
-	    } else neighptr[n++] = j;
-	  }
-	}
-=======
-        js = binhead_multi[jcollection][jbin + s[k]];
-        for (j = js; j >= 0; j = bins[j]) {
-
-          // if same size (same collection), exclude half of interactions
-
-          if (cutcollectionsq[icollection][icollection] ==
-              cutcollectionsq[jcollection][jcollection]) {
-            if (j >= nlocal) {
-              jtag = tag[j];
-              if (itag > jtag) {
-                if ((itag+jtag) % 2 == 0) continue;
-              } else if (itag < jtag) {
-                if ((itag+jtag) % 2 == 1) continue;
-              } else {
-                if (fabs(x[j][2]-ztmp) > delta) {
-                  if (x[j][2] < ztmp) continue;
-                } else if (fabs(x[j][1]-ytmp) > delta) {
-                  if (x[j][1] < ytmp) continue;
-                } else {
-                  if (x[j][0] < xtmp) continue;
-                }
-              }
-            }
-          }
-
           jtype = type[j];
           if (exclude && exclusion(i,j,itype,jtype,mask,molecule)) continue;
 
@@ -215,7 +164,6 @@
             } else neighptr[n++] = j;
           }
         }
->>>>>>> 2eeea433
       }
     }
 
