<<<<<<< HEAD
# GitHub action to build LAMMPS on Windows with Visual C++ and run unit tests
name: "Native Windows Unit Tests"
=======
# GitHub action to build LAMMPS on Windows with Visual C++
name: "Windows Unit Tests"
>>>>>>> 9243959c

on:
  push:
    branches:
      - develop
  pull_request:
    branches:
      - develop

  workflow_dispatch:

jobs:
  build:
    name: Windows Compilation Test
    if: ${{ github.repository == 'lammps/lammps' }}
    runs-on: windows-latest
    env:
      CCACHE_DIR: ${{ github.workspace }}/.ccache

    steps:
    - name: Checkout repository
      uses: actions/checkout@v4
      with:
        fetch-depth: 2

    - name: Enable MSVC++
      uses: lammps/setup-msvc-dev@v3
      with:
        arch: x64

    - name: Install Ccache
      run: |
        choco install ccache ninja -y

    - name: Set up ccache
      uses: actions/cache@v4
      with:
        path: ${{ env.CCACHE_DIR }}
        key: win-unit-ccache-${{ github.sha }}
        restore-keys: win-unit-ccache-

    - name: Select Python version
      uses: actions/setup-python@v5
      with:
        python-version: '3.11'

    - name: Building LAMMPS via CMake
      run: |
        ccache -z
        python3 -m pip install numpy
        python3 -m pip install pyyaml
        cmake -C cmake\presets\windows.cmake -D CMAKE_CXX_COMPILER=cl -D CMAKE_CXX_COMPILER_LAUNCHER=ccache -D CMAKE_C_COMPILER=cl -D CMAKE_C_COMPILER_LAUNCHER=ccache -D CMAKE_Fortran_COMPILER="" -D DOWNLOAD_POTENTIALS=off -D PKG_PYTHON=on -D WITH_PNG=off -D WITH_JPEG=off -S cmake -B build -D BUILD_SHARED_LIBS=on -D ENABLE_TESTING=on -D CMAKE_BUILD_TYPE=Release -G Ninja
        cmake --build build
        ccache -s

    - name: Run LAMMPS executable
      run: |
        build\lmp.exe -h
        build\lmp.exe -in bench\in.lj

    - name: Run Unit Tests
      working-directory: build
      run: ctest -V -E FixTimestep:python_move_nve<|MERGE_RESOLUTION|>--- conflicted
+++ resolved
@@ -1,10 +1,5 @@
-<<<<<<< HEAD
-# GitHub action to build LAMMPS on Windows with Visual C++ and run unit tests
-name: "Native Windows Unit Tests"
-=======
-# GitHub action to build LAMMPS on Windows with Visual C++
+# GitHub action to test LAMMPS on Windows with Visual C++
 name: "Windows Unit Tests"
->>>>>>> 9243959c
 
 on:
   push:
